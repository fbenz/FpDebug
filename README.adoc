= FpDebug

link:https://www.gnu.org/licenses/gpl-2.0.html[image:https://img.shields.io/badge/license-GPL2-blue.svg[GNU General Public License, version 2]]

FpDebug  is a heavyweight Valgrind tool for detecting floating-point accuracy problems.

The tool uses MPFR for its side-by-side computation in higher precision.
Because MPFR is run with the tool on top of Valgrind,
it has only access to the partial C library provided by Valgrind.
Thus, a patch for MPFR is provided that adjusts it to run on top of Valgrind.
As GMP is used by MFPR, a patch for GMP is also provided.

NOTE: The tool was only tested on 64bit systems.

== Quick start

The `docker` folder contains Dockfiles for several systems
that can be used to build and play around.
During the build a small example program is also built and
analyzed to check that everything works.

[source,bash]
.Build and run Docker image
----
sudo docker build -t fpdebug .
sudo docker run -it fpdebug /bin/bash
----

== Build from source

The following installation instructions are for Ubuntu 16.10 (64bit).
The instructions should be similar for most other Linux systems.

[source,bash]
.Install build dependencies
----
# Git is only needed to check out the sources
sudo apt-get install git
# m4 is a dependency of GMP
sudo apt-get install m4
# libc6-dbg is required for Valgrind (otherwise it fails at runtime)
sudo apt-get install libc6-dbg
----

[source,bash]
.Get the sources
----
git clone git@github.com:fbenz/FpDebug.git
----

[source,bash]
.Install patched GMP 5.0.1
----
./install_gmp.sh
----

[source,bash]
.Install patched MPFR 3.0.0
----
./install_mpfr.sh
----

[source,bash]
.Install Valgrind with FpDebug
----
./install_valgrind.sh
----

== Running FpDebug

[source,bash]
.Build an example
----
cd valgrind/fpdebug/examples
gcc test_1.c -O0 -g -o test_1.out
(or $ gcc test_1.c -O0 -g -mfpmath=387 -o test_1.out )
----

[source,bash]
.Run FpDebug
----
./valgrind/install/bin/valgrind --tool=fpdebug valgrind/fpdebug/examples/test_1.out
----

[source,bash]
.FpDebug output
----
<<<<<<< HEAD
==15351== FpDebug-0.2, Floating-point arithmetic debugger
==15351== Copyright (C) 2010-2017 by Florian Benz.
==15351== Using Valgrind-3.12.0 and LibVEX; rerun with -h for copyright info
==15351== Command: valgrind/fpdebug/examples/test_1.out
==15351== 
==15351== precision=120
==15351== mean-error=yes
==15351== ignore-libraries=no
==15351== ignore-accurate=yes
==15351== sim-original=no
==15351== analyze-all=yes
==15351== bad-cancellations=yes
==15351== ignore-end=no
Test program: machine epsilon, client request
Sum: 1.0000000e+00
Running on valgrind
==15351== (float) sum PRINT ERROR OF: 0xFFEFFF60C
==15351== (float) sum ORIGINAL:          1.00000000000000 * 10^0, 1/120 bit
==15351== (float) sum SHADOW VALUE:      1.00000025000000 * 10^0, 49/120 bit
==15351== (float) sum ABSOLUTE ERROR:    2.50000002921524 * 10^-7, 27/120 bit
==15351== (float) sum RELATIVE ERROR:    2.49999940421539 * 10^-7, 120/120 bit
==15351== (float) sum CANCELED BITS:     0
==15351== (float) sum Last operation: 0x108A19: main (test_1.c:14)
==15351== (float) sum Operation count (max path): 5
==15351== DUMP GRAPH (test_1_sum.vcg): successful
==15351== 
==15351== DUMP GRAPH (valgrind/fpdebug/examples/test_1.out_1_0.vcg): successful
==15351== SHADOW VALUES (valgrind/fpdebug/examples/test_1.out_shadow_values_relative_error_8): successful
==15351== SHADOW VALUES (valgrind/fpdebug/examples/test_1.out_shadow_values_canceled_8): successful
==15351== SHADOW VALUES (valgrind/fpdebug/examples/test_1.out_shadow_values_special_8): successful
==15351== MEAN ERRORS (valgrind/fpdebug/examples/test_1.out_mean_errors_addr_8): successful
==15351== MEAN ERRORS (valgrind/fpdebug/examples/test_1.out_mean_errors_canceled_8): successful
==15351== MEAN ERRORS (valgrind/fpdebug/examples/test_1.out_mean_errors_intro_8): successful
==15351== DEBUG - Client exited with code: 0
--15351-- DEBUG - SBs: 1,888, executed: 31,743, instr: 66,328
--15351-- DEBUG - ShadowValues (frees/mallocs): 0/14, diff: 14
--15351-- DEBUG - Floating-point operations: 5
--15351-- DEBUG - Max temps: 396
--15351-- OPTIMIZATION - GET:   total 4,456, ignored: 181
--15351-- OPTIMIZATION - STORE: total 1,881, ignored: 0
--15351-- OPTIMIZATION - PUT:   total 16,367, ignored: 36
--15351-- OPTIMIZATION - LOAD:  total 2,681, ignored: 0
=======
==7041== FpDebug-0.1, Floating-point arithmetic debugger
==7041== Copyright (C) 2010-2011 by Florian Benz.
==7041== Using Valgrind-3.7.0 and LibVEX; rerun with -h for copyright info
==7041== Command: valgrind/fpdebug/examples/test_1.out
==7041==
==7041== precision=120
==7041== mean-error=yes
==7041== ignore-libraries=no
==7041== ignore-accurate=yes
==7041== sim-original=no
==7041== analyze-all=yes
==7041== bad-cancellations=yes
==7041== ignore-end=no
Test program: machine epsilon, client request
Sum: 1.0000000e+00
Running on valgrind
==7041== (float) sum PRINT ERROR OF: 0x7FF0000F4
==7041== (float) sum ORIGINAL:          1.00000000000000 * 10^0, 1/120 bit
==7041== (float) sum SHADOW VALUE:      1.00000025000000 * 10^0, 49/120 bit
==7041== (float) sum ABSOLUTE ERROR:    2.50000002921524 * 10^-7, 27/120 bit
==7041== (float) sum RELATIVE ERROR:    2.49999940421539 * 10^-7, 120/120 bit
==7041== (float) sum CANCELED BITS:     0
==7041== (float) sum Last operation: 0x4007AD: main (test_1.c:14)
==7041== (float) sum Operation count (max path): 5
==7041== DUMP GRAPH (test_1_sum.vcg): successful
==7041==
==7041== DUMP GRAPH (valgrind/fpdebug/examples/test_1.out_1_0.vcg): successful
==7041== SHADOW VALUES (valgrind/fpdebug/examples/test_1.out_shadow_values_relative_error_1): successful
==7041== SHADOW VALUES (valgrind/fpdebug/examples/test_1.out_shadow_values_canceled_1): successful
==7041== SHADOW VALUES (valgrind/fpdebug/examples/test_1.out_shadow_values_special_1): successful
==7041== MEAN ERRORS (valgrind/fpdebug/examples/test_1.out_mean_errors_addr_1): successful
==7041== MEAN ERRORS (valgrind/fpdebug/examples/test_1.out_mean_errors_canceled_1): successful
==7041== MEAN ERRORS (valgrind/fpdebug/examples/test_1.out_mean_errors_intro_1): successful
>>>>>>> 7bc2ad9b
----

=== License

FpDebug is Open Source software released under the link:https://www.gnu.org/licenses/gpl-2.0.html[GNU General Public License, version 2].
<|MERGE_RESOLUTION|>--- conflicted
+++ resolved
@@ -85,7 +85,6 @@
 [source,bash]
 .FpDebug output
 ----
-<<<<<<< HEAD
 ==15351== FpDebug-0.2, Floating-point arithmetic debugger
 ==15351== Copyright (C) 2010-2017 by Florian Benz.
 ==15351== Using Valgrind-3.12.0 and LibVEX; rerun with -h for copyright info
@@ -128,41 +127,6 @@
 --15351-- OPTIMIZATION - STORE: total 1,881, ignored: 0
 --15351-- OPTIMIZATION - PUT:   total 16,367, ignored: 36
 --15351-- OPTIMIZATION - LOAD:  total 2,681, ignored: 0
-=======
-==7041== FpDebug-0.1, Floating-point arithmetic debugger
-==7041== Copyright (C) 2010-2011 by Florian Benz.
-==7041== Using Valgrind-3.7.0 and LibVEX; rerun with -h for copyright info
-==7041== Command: valgrind/fpdebug/examples/test_1.out
-==7041==
-==7041== precision=120
-==7041== mean-error=yes
-==7041== ignore-libraries=no
-==7041== ignore-accurate=yes
-==7041== sim-original=no
-==7041== analyze-all=yes
-==7041== bad-cancellations=yes
-==7041== ignore-end=no
-Test program: machine epsilon, client request
-Sum: 1.0000000e+00
-Running on valgrind
-==7041== (float) sum PRINT ERROR OF: 0x7FF0000F4
-==7041== (float) sum ORIGINAL:          1.00000000000000 * 10^0, 1/120 bit
-==7041== (float) sum SHADOW VALUE:      1.00000025000000 * 10^0, 49/120 bit
-==7041== (float) sum ABSOLUTE ERROR:    2.50000002921524 * 10^-7, 27/120 bit
-==7041== (float) sum RELATIVE ERROR:    2.49999940421539 * 10^-7, 120/120 bit
-==7041== (float) sum CANCELED BITS:     0
-==7041== (float) sum Last operation: 0x4007AD: main (test_1.c:14)
-==7041== (float) sum Operation count (max path): 5
-==7041== DUMP GRAPH (test_1_sum.vcg): successful
-==7041==
-==7041== DUMP GRAPH (valgrind/fpdebug/examples/test_1.out_1_0.vcg): successful
-==7041== SHADOW VALUES (valgrind/fpdebug/examples/test_1.out_shadow_values_relative_error_1): successful
-==7041== SHADOW VALUES (valgrind/fpdebug/examples/test_1.out_shadow_values_canceled_1): successful
-==7041== SHADOW VALUES (valgrind/fpdebug/examples/test_1.out_shadow_values_special_1): successful
-==7041== MEAN ERRORS (valgrind/fpdebug/examples/test_1.out_mean_errors_addr_1): successful
-==7041== MEAN ERRORS (valgrind/fpdebug/examples/test_1.out_mean_errors_canceled_1): successful
-==7041== MEAN ERRORS (valgrind/fpdebug/examples/test_1.out_mean_errors_intro_1): successful
->>>>>>> 7bc2ad9b
 ----
 
 === License
