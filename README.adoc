= FpDebug

link:https://www.gnu.org/licenses/gpl-2.0.html[image:https://img.shields.io/badge/license-GPL2-blue.svg[GNU General Public License, version 2]]

FpDebug  is a heavyweight Valgrind tool for detecting floating-point accuracy problems.

The tool uses MPFR for its side-by-side computation in higher precision.
Because MPFR is run with the tool on top of Valgrind,
it has only access to the partial C library provided by Valgrind.
Thus, a patch for MPFR is provided that adjusts it to run on top of Valgrind.
As GMP is used by MFPR, a patch for GMP is also provided.

== Origin

This project was started during my Bachelor's thesis (winter 2010/11).
The results have been published in:

link:http://dl.acm.org/citation.cfm?id=2254118[A Dynamic Program Analysis to find Floating-Point Accuracy Problems]
link:https://www.fbenz.net/static/pldi12_benz.pdf[[PDF]] +
link:https://www.fbenz.net/[Florian Benz],
link:https://www.bio.informatik.uni-mainz.de/andreas-hildebrandt/[Andreas Hildebrandt], and
link:http://compilers.cs.uni-saarland.de/people/hack/[Sebastian Hack] +
PLDI '12: Proceedings of the 2012 ACM SIGPLAN Conference on Programming Language Design and Implementation

== Quick start

The `docker` folder contains Dockfiles for several systems
that can be used to build and play around.
During the build a small example program is also built and
analyzed to check that everything works.

[source,bash]
.Build and run Docker image
----
sudo docker build -t fpdebug .
sudo docker run -it fpdebug /bin/bash
----

== Build from source

<<<<<<< HEAD
The following installation instructions are for Ubuntu 16.10 (64bit).
=======
NOTE: The version on master runs with Valgrind 3.7 and might
not work on more recent systems than Ubuntu 12.04.
However, a version for Valgrind 3.12 can be found here:
https://github.com/fbenz/FpDebug/pull/2 .
But so far it has only been tested on small examples.
Tests have been performed on Ubuntu 16.04 and Ubuntu 16.10.

NOTE: Only 64bit systems are supported.

The following installation instructions are for Ubuntu 12.04.5 LTS (64bit).
>>>>>>> 6792ffca
The instructions should be similar for most other Linux systems.

[source,bash]
.Install build dependencies
----
# Git is only needed to check out the sources
sudo apt-get install git
# m4 is a dependency of GMP
sudo apt-get install m4
# libc6-dbg is required for Valgrind (otherwise it fails at runtime)
sudo apt-get install libc6-dbg
----

[source,bash]
.Get the sources
----
git clone git@github.com:fbenz/FpDebug.git
----

[source,bash]
.Install patched GMP 5.0.1
----
./install_gmp.sh
----

[source,bash]
.Install patched MPFR 3.0.0
----
./install_mpfr.sh
----

[source,bash]
.Install Valgrind with FpDebug
----
./install_valgrind.sh
----

== Running FpDebug

[source,bash]
.Build an example
----
cd valgrind/fpdebug/examples
gcc test_1.c -O0 -g -o test_1.out
(or $ gcc test_1.c -O0 -g -mfpmath=387 -o test_1.out )
----

[source,bash]
.Run FpDebug
----
./valgrind/install/bin/valgrind --tool=fpdebug valgrind/fpdebug/examples/test_1.out
----

[source,bash]
.FpDebug output
----
==15351== FpDebug-0.2, Floating-point arithmetic debugger
==15351== Copyright (C) 2010-2017 by Florian Benz.
==15351== Using Valgrind-3.12.0 and LibVEX; rerun with -h for copyright info
==15351== Command: valgrind/fpdebug/examples/test_1.out
==15351== 
==15351== precision=120
==15351== mean-error=yes
==15351== ignore-libraries=no
==15351== ignore-accurate=yes
==15351== sim-original=no
==15351== analyze-all=yes
==15351== bad-cancellations=yes
==15351== ignore-end=no
Test program: machine epsilon, client request
Sum: 1.0000000e+00
Running on valgrind
==15351== (float) sum PRINT ERROR OF: 0xFFEFFF60C
==15351== (float) sum ORIGINAL:          1.00000000000000 * 10^0, 1/120 bit
==15351== (float) sum SHADOW VALUE:      1.00000025000000 * 10^0, 49/120 bit
==15351== (float) sum ABSOLUTE ERROR:    2.50000002921524 * 10^-7, 27/120 bit
==15351== (float) sum RELATIVE ERROR:    2.49999940421539 * 10^-7, 120/120 bit
==15351== (float) sum CANCELED BITS:     0
==15351== (float) sum Last operation: 0x108A19: main (test_1.c:14)
==15351== (float) sum Operation count (max path): 5
==15351== DUMP GRAPH (test_1_sum.vcg): successful
==15351== 
==15351== DUMP GRAPH (valgrind/fpdebug/examples/test_1.out_1_0.vcg): successful
==15351== SHADOW VALUES (valgrind/fpdebug/examples/test_1.out_shadow_values_relative_error_8): successful
==15351== SHADOW VALUES (valgrind/fpdebug/examples/test_1.out_shadow_values_canceled_8): successful
==15351== SHADOW VALUES (valgrind/fpdebug/examples/test_1.out_shadow_values_special_8): successful
==15351== MEAN ERRORS (valgrind/fpdebug/examples/test_1.out_mean_errors_addr_8): successful
==15351== MEAN ERRORS (valgrind/fpdebug/examples/test_1.out_mean_errors_canceled_8): successful
==15351== MEAN ERRORS (valgrind/fpdebug/examples/test_1.out_mean_errors_intro_8): successful
==15351== DEBUG - Client exited with code: 0
--15351-- DEBUG - SBs: 1,888, executed: 31,743, instr: 66,328
--15351-- DEBUG - ShadowValues (frees/mallocs): 0/14, diff: 14
--15351-- DEBUG - Floating-point operations: 5
--15351-- DEBUG - Max temps: 396
--15351-- OPTIMIZATION - GET:   total 4,456, ignored: 181
--15351-- OPTIMIZATION - STORE: total 1,881, ignored: 0
--15351-- OPTIMIZATION - PUT:   total 16,367, ignored: 36
--15351-- OPTIMIZATION - LOAD:  total 2,681, ignored: 0
----

=== License

FpDebug is Open Source software released under the link:https://www.gnu.org/licenses/gpl-2.0.html[GNU General Public License, version 2].
<|MERGE_RESOLUTION|>--- conflicted
+++ resolved
@@ -38,20 +38,9 @@
 
 == Build from source
 
-<<<<<<< HEAD
-The following installation instructions are for Ubuntu 16.10 (64bit).
-=======
-NOTE: The version on master runs with Valgrind 3.7 and might
-not work on more recent systems than Ubuntu 12.04.
-However, a version for Valgrind 3.12 can be found here:
-https://github.com/fbenz/FpDebug/pull/2 .
-But so far it has only been tested on small examples.
-Tests have been performed on Ubuntu 16.04 and Ubuntu 16.10.
-
 NOTE: Only 64bit systems are supported.
 
-The following installation instructions are for Ubuntu 12.04.5 LTS (64bit).
->>>>>>> 6792ffca
+The following installation instructions are for Ubuntu 16.10 (64bit).
 The instructions should be similar for most other Linux systems.
 
 [source,bash]
