= FpDebug

FpDebug  is a heavyweight Valgrind tool for detecting floating-point accuracy problems.

The tool uses MPFR for its side-by-side computation in higher precision.
Because MPFR is run with the tool on top of Valgrind,
it has only access to the partial C library provided by Valgrind.
Thus, a patch for MPFR is provided that adjusts it to run on top of Valgrind.
As GMP is used by MFPR, a patch for GMP is also provided.

NOTE: The tool was only tested on 64bit systems.

== Build from source

The following installation instructions are for Ubuntu 16.10 (64bit).
The instructions should be similar for most other Linux systems.

[source,bash]
.Install build dependencies
----
# Git is only needed to check out the sources
sudo apt-get install git
# m4 is a dependency of GMP
sudo apt-get install m4
# libc6-dbg is required for Valgrind (otherwise it fails at runtime)
sudo apt-get install libc6-dbg
----

[source,bash]
.Get the sources
----
git clone git@github.com:fbenz/FpDebug.git
----

[source,bash]
.Install patched GMP 5.0.1
----
./install_gmp.sh
----

[source,bash]
.Install patched MPFR 3.0.0
----
./install_mpfr.sh
----

[source,bash]
.Install Valgrind with FpDebug
----
./install_valgrind.sh
----

== Running FpDebug

[source,bash]
.Build an example
----
cd valgrind/fpdebug/examples
gcc test_1.c -O0 -g -o test_1.out
(or $ gcc test_1.c -O0 -g -mfpmath=387 -o test_1.out )
----

[source,bash]
.Run FpDebug
----
./valgrind/install/bin/valgrind --tool=fpdebug valgrind/fpdebug/examples/test_1.out
----

[source,bash]
.FpDebug output
----
==19945== FpDebug-0.2, Floating-point arithmetic debugger
==19945== Copyright (C) 2010-2017 by Florian Benz.
==19945== Using Valgrind-3.12.0 and LibVEX; rerun with -h for copyright info
==19945== Command: valgrind/fpdebug/examples/test_1.out
==19945==
==19945== precision=120
==19945== mean-error=yes
==19945== ignore-libraries=no
==19945== ignore-accurate=yes
==19945== sim-original=no
==19945== analyze-all=yes
==19945== bad-cancellations=yes
==19945== ignore-end=no
Test program: machine epsilon, client request
Sum: 1.0000000e+00
Running on valgrind
<<<<<<< HEAD
==19945== (float) sum PRINT ERROR OF: 0xFFEFFF5AC
==19945== (float) sum ORIGINAL:          1.00000000000000 * 10^0, 1/120 bit
==19945== (float) sum SHADOW VALUE:      1.00000025000000 * 10^0, 49/120 bit
==19945== (float) sum ABSOLUTE ERROR:    2.50000002921524 * 10^-7, 27/120 bit
==19945== (float) sum RELATIVE ERROR:    2.49999940421539 * 10^-7, 120/120 bit
==19945== (float) sum CANCELED BITS:     0
==19945== (float) sum Last operation: (null)
==19945== (float) sum Operation count (max path): 5
==19945== DUMP GRAPH (test_1_sum.vcg): successful
==19945==
==19945== DUMP GRAPH (valgrind/fpdebug/examples/test_1.out_1_0.vcg): successful
==19945== SHADOW VALUES (valgrind/fpdebug/examples/test_1.out_shadow_values_relative_error_1): successful
==19945== SHADOW VALUES (valgrind/fpdebug/examples/test_1.out_shadow_values_canceled_1): successful
==19945== SHADOW VALUES (valgrind/fpdebug/examples/test_1.out_shadow_values_special_1): successful
==19945== MEAN ERRORS (valgrind/fpdebug/examples/test_1.out_mean_errors_addr_1): successful
==19945== MEAN ERRORS (valgrind/fpdebug/examples/test_1.out_mean_errors_canceled_1): successful
==19945== MEAN ERRORS (valgrind/fpdebug/examples/test_1.out_mean_errors_intro_1): successful
==19945== DEBUG - Client exited with code: 0
--19945-- DEBUG - SBs: 1,888, executed: 31,864, instr: 66,328
--19945-- DEBUG - ShadowValues (frees/mallocs): 0/14, diff: 14
--19945-- DEBUG - Floating-point operations: 5
--19945-- DEBUG - Max temps: 396
--19945-- OPTIMIZATION - GET:   total 4,456, ignored: 181
--19945-- OPTIMIZATION - STORE: total 1,881, ignored: 0
--19945-- OPTIMIZATION - PUT:   total 16,367, ignored: 36
--19945-- OPTIMIZATION - LOAD:  total 2,681, ignored: 0
----
=======
==7041== (float) sum PRINT ERROR OF: 0x7FF0000F4
==7041== (float) sum ORIGINAL:          1.00000000000000 * 10^0, 1/120 bit
==7041== (float) sum SHADOW VALUE:      1.00000025000000 * 10^0, 49/120 bit
==7041== (float) sum ABSOLUTE ERROR:    2.50000002921524 * 10^-7, 27/120 bit
==7041== (float) sum RELATIVE ERROR:    2.49999940421539 * 10^-7, 120/120 bit
==7041== (float) sum CANCELED BITS:     0
==7041== (float) sum Last operation: 0x4007AD: main (test_1.c:14)
==7041== (float) sum Operation count (max path): 5
==7041== DUMP GRAPH (test_1_sum.vcg): successful
==7041==
==7041== DUMP GRAPH (/home/test/pldi/FpDebug/valgrind/fpdebug/examples/test_1.out_1_0.vcg): successful
==7041== SHADOW VALUES (/home/test/pldi/FpDebug/valgrind/fpdebug/examples/test_1.out_shadow_values_relative_error_1): successful
==7041== SHADOW VALUES (/home/test/pldi/FpDebug/valgrind/fpdebug/examples/test_1.out_shadow_values_canceled_1): successful
==7041== SHADOW VALUES (/home/test/pldi/FpDebug/valgrind/fpdebug/examples/test_1.out_shadow_values_special_1): successful
==7041== MEAN ERRORS (/home/test/pldi/FpDebug/valgrind/fpdebug/examples/test_1.out_mean_errors_addr_1): successful
==7041== MEAN ERRORS (/home/test/pldi/FpDebug/valgrind/fpdebug/examples/test_1.out_mean_errors_canceled_1): successful
==7041== MEAN ERRORS (/home/test/pldi/FpDebug/valgrind/fpdebug/examples/test_1.out_mean_errors_intro_1): successful
----

== Troubleshooting

Problem: checking the GLIBC_VERSION version... unsupported version 2.15
         configure: error: Valgrind requires glibc version 2.2 - 2.14

Solution: http://stackoverflow.com/a/10569078
add the following around line 6404
"2.15)
{ $as_echo "$as_me:${as_lineno-$LINENO}: result: 2.15 family" >&5
$as_echo "2.15 family" >&6; }

$as_echo "#define GLIBC_2_14 1" >>confdefs.h

DEFAULT_SUPP="glibc-2.X.supp ${DEFAULT_SUPP}"
DEFAULT_SUPP="glibc-2.34567-NPTL-helgrind.supp ${DEFAULT_SUPP}"
DEFAULT_SUPP="glibc-2.X-drd.supp ${DEFAULT_SUPP}"
;;"

=== License

FpDebug is Open Source software released under the link:https://www.gnu.org/licenses/gpl-2.0.html[GNU General Public License, version 2].
>>>>>>> a1329e04
<|MERGE_RESOLUTION|>--- conflicted
+++ resolved
@@ -85,7 +85,6 @@
 Test program: machine epsilon, client request
 Sum: 1.0000000e+00
 Running on valgrind
-<<<<<<< HEAD
 ==19945== (float) sum PRINT ERROR OF: 0xFFEFFF5AC
 ==19945== (float) sum ORIGINAL:          1.00000000000000 * 10^0, 1/120 bit
 ==19945== (float) sum SHADOW VALUE:      1.00000025000000 * 10^0, 49/120 bit
@@ -113,45 +112,7 @@
 --19945-- OPTIMIZATION - PUT:   total 16,367, ignored: 36
 --19945-- OPTIMIZATION - LOAD:  total 2,681, ignored: 0
 ----
-=======
-==7041== (float) sum PRINT ERROR OF: 0x7FF0000F4
-==7041== (float) sum ORIGINAL:          1.00000000000000 * 10^0, 1/120 bit
-==7041== (float) sum SHADOW VALUE:      1.00000025000000 * 10^0, 49/120 bit
-==7041== (float) sum ABSOLUTE ERROR:    2.50000002921524 * 10^-7, 27/120 bit
-==7041== (float) sum RELATIVE ERROR:    2.49999940421539 * 10^-7, 120/120 bit
-==7041== (float) sum CANCELED BITS:     0
-==7041== (float) sum Last operation: 0x4007AD: main (test_1.c:14)
-==7041== (float) sum Operation count (max path): 5
-==7041== DUMP GRAPH (test_1_sum.vcg): successful
-==7041==
-==7041== DUMP GRAPH (/home/test/pldi/FpDebug/valgrind/fpdebug/examples/test_1.out_1_0.vcg): successful
-==7041== SHADOW VALUES (/home/test/pldi/FpDebug/valgrind/fpdebug/examples/test_1.out_shadow_values_relative_error_1): successful
-==7041== SHADOW VALUES (/home/test/pldi/FpDebug/valgrind/fpdebug/examples/test_1.out_shadow_values_canceled_1): successful
-==7041== SHADOW VALUES (/home/test/pldi/FpDebug/valgrind/fpdebug/examples/test_1.out_shadow_values_special_1): successful
-==7041== MEAN ERRORS (/home/test/pldi/FpDebug/valgrind/fpdebug/examples/test_1.out_mean_errors_addr_1): successful
-==7041== MEAN ERRORS (/home/test/pldi/FpDebug/valgrind/fpdebug/examples/test_1.out_mean_errors_canceled_1): successful
-==7041== MEAN ERRORS (/home/test/pldi/FpDebug/valgrind/fpdebug/examples/test_1.out_mean_errors_intro_1): successful
-----
-
-== Troubleshooting
-
-Problem: checking the GLIBC_VERSION version... unsupported version 2.15
-         configure: error: Valgrind requires glibc version 2.2 - 2.14
-
-Solution: http://stackoverflow.com/a/10569078
-add the following around line 6404
-"2.15)
-{ $as_echo "$as_me:${as_lineno-$LINENO}: result: 2.15 family" >&5
-$as_echo "2.15 family" >&6; }
-
-$as_echo "#define GLIBC_2_14 1" >>confdefs.h
-
-DEFAULT_SUPP="glibc-2.X.supp ${DEFAULT_SUPP}"
-DEFAULT_SUPP="glibc-2.34567-NPTL-helgrind.supp ${DEFAULT_SUPP}"
-DEFAULT_SUPP="glibc-2.X-drd.supp ${DEFAULT_SUPP}"
-;;"
 
 === License
 
 FpDebug is Open Source software released under the link:https://www.gnu.org/licenses/gpl-2.0.html[GNU General Public License, version 2].
->>>>>>> a1329e04
